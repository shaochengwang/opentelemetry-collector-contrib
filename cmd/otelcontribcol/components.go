--- conflicted
+++ resolved
@@ -108,11 +108,8 @@
 		&splunkhecexporter.Factory{},
 		elasticexporter.NewFactory(),
 		&alibabacloudlogserviceexporter.Factory{},
-<<<<<<< HEAD
 		&awsemfexporter.Factory{},
-=======
 		sentryexporter.NewFactory(),
->>>>>>> 0f1ec869
 	}
 	for _, exp := range factories.Exporters {
 		exporters = append(exporters, exp)
